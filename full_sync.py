#!/usr/bin/env python3
"""
Full sync script for MySanta Recommendation Engine
Run this script during deployment to fully populate recommendations database

This script:
1. Refreshes ALL popular items (regardless of time constraints)
2. Creates user profiles for ALL users with any interactions
3. Builds user similarities for ALL active users
4. Clears old cache data

Usage:
    python full_sync.py
    
    # Or with Docker:
    docker-compose exec recommendation_engine python full_sync.py
"""

import asyncio
import logging
import time
import json
import traceback
from datetime import datetime
from typing import Dict, List, Any
from app.config import settings
from app.database import db

# Configure logging
logging.basicConfig(
    level=getattr(logging, settings.log_level.upper()),
    format='%(asctime)s - %(name)s - %(levelname)s - %(message)s'
)
logger = logging.getLogger(__name__)


class FullSyncManager:
    """Manages full synchronization of recommendations data"""
    
    @staticmethod
    async def run_full_sync():
        """Execute complete data synchronization"""
        start_time = time.time()
        logger.info("🚀 Starting FULL SYNC for MySanta Recommendation Engine")
        logger.info("=" * 60)
        
        try:
            # Initialize database connections
            await db.init_pools()
            logger.info("✅ Database connections initialized")
            
            # Step 1: Clear old data
            await FullSyncManager._clear_old_data()
            
            # Step 2: Refresh popular items (ALL items)
            await FullSyncManager._full_popular_items_refresh()
            
            # Step 3: Create user profiles (ALL users)
            await FullSyncManager._full_user_profiles_sync()
            
            # Step 4: Build user similarities (ALL users)
            await FullSyncManager._full_user_similarities_sync()
            
            # Step 5: Cache cleanup
            await FullSyncManager._cleanup_cache()
            
            total_time = (time.time() - start_time)
            logger.info("=" * 60)
            logger.info(f"🎉 FULL SYNC COMPLETED SUCCESSFULLY in {total_time:.2f} seconds")
            logger.info("Recommendation engine is ready for production!")
            
        except Exception as e:
            logger.error(f"❌ FULL SYNC FAILED: {type(e).__name__}: {e}")
            logger.error("Full traceback:")
            logger.error(traceback.format_exc())
            raise
        finally:
            await db.close()
    
    @staticmethod
    async def _clear_old_data():
        """Clear old recommendations data"""
        logger.info("🧹 Step 1: Clearing old recommendations data...")
        
        try:
            # Clear popular items
            await db.execute_recommendations_command("DELETE FROM popular_items")
            logger.info("   ✅ Cleared popular_items table")
            
            # Clear user profiles  
            await db.execute_recommendations_command("DELETE FROM user_profiles")
            logger.info("   ✅ Cleared user_profiles table")
            
            # Clear user similarities
            await db.execute_recommendations_command("DELETE FROM user_similarities")
            logger.info("   ✅ Cleared user_similarities table")
            
            logger.info("✅ Step 1 completed: Old data cleared")
            
        except Exception as e:
            logger.error(f"❌ Step 1 failed: {e}")
            raise
    
    @staticmethod
    async def _full_popular_items_refresh():
        """Refresh ALL popular items without time constraints"""
        logger.info("📈 Step 2: Full popular items refresh...")
        start_time = time.time()
        
        try:
            # Query ALL popular items (remove time constraints)
            popular_items_query = """
                SELECT 
                    hp.geo_id,
                    COALESCE(hp.categories->>'gender', 'any') as gender,
                    COALESCE(hp.categories->>'age', 'any') as age_group,
                    COALESCE(hp.categories->>'category', 'any') as category,
                    hp.id::text as item_id,
                    
                    -- Popularity score (all time, not time-weighted)
                    COALESCE(click_scores.score, 0) + COALESCE(like_scores.score, 0) as popularity_score
                    
                FROM handpicked_presents hp
                LEFT JOIN (
                    -- All-time click scores
                    SELECT 
                        handpicked_present_id,
                        COUNT(*) * 1.0 as score
                    FROM handpicked_present_clicks 
                    GROUP BY handpicked_present_id
                ) click_scores ON hp.id = click_scores.handpicked_present_id
                LEFT JOIN (
                    -- All-time like scores (higher weight)
                    SELECT 
                        handpicked_present_id,
                        COUNT(*) * 3.0 as score
                    FROM handpicked_likes 
                    GROUP BY handpicked_present_id
                ) like_scores ON hp.id = like_scores.handpicked_present_id

                WHERE hp.status = 'in_stock' 
                  AND hp.user_id IS NULL
                  AND (COALESCE(click_scores.score, 0) + COALESCE(like_scores.score, 0)) > 0
                ORDER BY popularity_score DESC
                LIMIT 50000
            """
            
            popular_items = await db.execute_main_query(popular_items_query)
            logger.info(f"   📊 Found {len(popular_items)} popular items from main database")
            
            # Insert into recommendations database
            if popular_items:
                insert_query = """
                    INSERT INTO popular_items (geo_id, gender, age_group, category, item_id, popularity_score, updated_at)
                    VALUES ($1, $2, $3, $4, $5, $6, CURRENT_TIMESTAMP)
                """
                
                inserted_count = 0
                for i, item in enumerate(popular_items):
                    try:
                        # Debug first few items
                        if i < 3:
                            logger.info(f"   🔍 Item {i}: {item}")
                            logger.info(f"   🔍 Types: geo_id={type(item['geo_id'])}, gender={type(item['gender'])}, item_id={type(item['item_id'])}, score={type(item['popularity_score'])}")
                        
                        await db.execute_recommendations_command(
                            insert_query,
                            int(item['geo_id']),
                            str(item['gender']),
                            str(item['age_group']), 
                            str(item['category']),
                            str(item['item_id']),
                            float(item['popularity_score']) if item['popularity_score'] is not None else 0.0
                        )
                        inserted_count += 1
                        
                        if inserted_count % 100 == 0:
                            logger.info(f"   📈 Inserted {inserted_count} items...")
                            
                    except Exception as e:
                        logger.warning(f"   ⚠️ Failed to insert item {i} ({item.get('item_id', 'unknown')}): {e}")
                        logger.warning(f"   🔍 Item data: {item}")
                
                logger.info(f"   ✅ Inserted {inserted_count} popular items into recommendations database")
            
            computation_time = (time.time() - start_time) * 1000
            logger.info(f"✅ Step 2 completed in {computation_time:.2f}ms")
            
        except Exception as e:
            logger.error(f"❌ Step 2 failed: {type(e).__name__}: {e}")
            logger.error("Full traceback:")
            logger.error(traceback.format_exc())
            raise
    
    @staticmethod
    async def _full_user_profiles_sync():
        """Create user profiles for ALL users with any interactions"""
        logger.info("👥 Step 3: Full user profiles synchronization...")
        start_time = time.time()
        
        try:
            # Get ALL users with ANY likes (no time constraint)
            all_users_query = """
                SELECT DISTINCT user_id, MAX(created_at) as latest_like, COUNT(*) as total_likes
                FROM handpicked_likes 
                GROUP BY user_id
                HAVING COUNT(*) >= 1
                ORDER BY total_likes DESC
            """
            
            all_users = await db.execute_main_query(all_users_query)
            logger.info(f"   👤 Found {len(all_users)} users with interactions")
            
            if not all_users:
                logger.info("   ℹ️ No users with interactions found")
                return
            
            # Process users in batches
            batch_size = 100
            processed_count = 0
            
            for i in range(0, len(all_users), batch_size):
                batch = all_users[i:i+batch_size]
                logger.info(f"   🔄 Processing user batch {i//batch_size + 1}/{(len(all_users) + batch_size - 1)//batch_size}")
                
                for user_row in batch:
                    user_id = user_row['user_id']
                    try:
                        await FullSyncManager._create_single_user_profile(user_id)
                        processed_count += 1
                    except Exception as e:
                        logger.warning(f"   ⚠️ Failed to create profile for user {user_id}: {e}")
            
            computation_time = (time.time() - start_time) * 1000
            logger.info(f"   ✅ Created {processed_count} user profiles")
            logger.info(f"✅ Step 3 completed in {computation_time:.2f}ms")
            
        except Exception as e:
            logger.error(f"❌ Step 3 failed: {e}")
            raise
    
    @staticmethod
    async def _create_single_user_profile(user_id: str):
        """Create profile for a single user"""
        # Get user's ALL interaction data (no time limit)
        profile_query = """
            SELECT 
                hp.categories,
                hp.price,
                hp.platform,
                hl.created_at as interaction_date
            FROM handpicked_likes hl
            JOIN handpicked_presents hp ON hl.handpicked_present_id = hp.id
            WHERE hl.user_id = $1
            ORDER BY hl.created_at DESC
            LIMIT 1000
        """
        
        interactions = await db.execute_main_query(profile_query, user_id)
        
        if not interactions:
            return
        
        # Build preference profile
        profile = {
            'category_preferences': {},
            'platform_preferences': {},
            'price_range': {'min': float('inf'), 'max': 0, 'avg': 0},
            'interaction_count': len(interactions)
        }
        
        total_price = 0
        valid_prices = 0
        
        for interaction in interactions:
            categories = interaction.get('categories', {})
            price = interaction.get('price', 0)
            platform = interaction.get('platform', '')
            
            # Parse categories if it's a JSON string
            if isinstance(categories, str):
                try:
                    categories = json.loads(categories)
                except (json.JSONDecodeError, TypeError):
                    categories = {}
            elif categories is None:
                categories = {}
            
            # Category preferences
            for cat_type, cat_value in categories.items():
                if cat_value and cat_type != 'unknown':
                    key = f"{cat_type}:{cat_value}"
                    profile['category_preferences'][key] = profile['category_preferences'].get(key, 0) + 1
            
            # Platform preferences
            if platform:
                profile['platform_preferences'][platform] = profile['platform_preferences'].get(platform, 0) + 1
            
            # Price preferences
            if price and price > 0:
                profile['price_range']['min'] = min(profile['price_range']['min'], price)
                profile['price_range']['max'] = max(profile['price_range']['max'], price)
                total_price += price
                valid_prices += 1
        
        # Calculate average price
        if valid_prices > 0:
            profile['price_range']['avg'] = total_price / valid_prices
        else:
            profile['price_range'] = {'min': 0, 'max': 0, 'avg': 0}
        
        # Normalize preference counts to percentages
        total_category_prefs = sum(profile['category_preferences'].values())
        if total_category_prefs > 0:
            for key in profile['category_preferences']:
                profile['category_preferences'][key] /= total_category_prefs
        
        total_platform_prefs = sum(profile['platform_preferences'].values())
        if total_platform_prefs > 0:
            for key in profile['platform_preferences']:
                profile['platform_preferences'][key] /= total_platform_prefs
        
        # Get latest interaction timestamp
        latest_interaction = interactions[0]['interaction_date'] if interactions else None
        
        # Insert user profile
        upsert_query = """
            INSERT INTO user_profiles 
            (user_id, preferred_categories, preferred_platforms, avg_price, 
             price_range_min, price_range_max, interaction_count, last_interaction_at, updated_at)
            VALUES ($1, $2, $3, $4, $5, $6, $7, $8, CURRENT_TIMESTAMP)
            ON CONFLICT (user_id) DO UPDATE SET
                preferred_categories = EXCLUDED.preferred_categories,
                preferred_platforms = EXCLUDED.preferred_platforms,
                avg_price = EXCLUDED.avg_price,
                price_range_min = EXCLUDED.price_range_min,
                price_range_max = EXCLUDED.price_range_max,
                interaction_count = EXCLUDED.interaction_count,
                last_interaction_at = EXCLUDED.last_interaction_at,
                updated_at = EXCLUDED.updated_at
        """
        
        await db.execute_recommendations_command(
            upsert_query,
            str(user_id),
            json.dumps(profile['category_preferences']),
            json.dumps(profile['platform_preferences']),
            profile['price_range']['avg'],
            profile['price_range']['min'] if profile['price_range']['min'] != float('inf') else None,
            profile['price_range']['max'],
            profile['interaction_count'],
            latest_interaction
        )
    
    @staticmethod
    async def _full_user_similarities_sync():
        """Build user similarities for ALL users"""
        logger.info("🤝 Step 4: Full user similarities synchronization...")
        start_time = time.time()
        
        try:
            # Get top 10k most active users for similarity computation
            all_users_query = """
                SELECT user_id, COUNT(*) as like_count
                FROM handpicked_likes
                GROUP BY user_id
                ORDER BY like_count DESC
                LIMIT 10000
            """
            
            all_users = await db.execute_main_query(all_users_query)
            logger.info(f"   👥 Building similarities for {len(all_users)} users")
            
            if not all_users:
                logger.info("   ℹ️ No users found for similarity computation")
                return
            
            # Process users in batches (increased batch size for better performance)
            batch_size = 20  # Increased to 20 users per batch for better throughput
<<<<<<< HEAD
            total_similarities_created = 0
=======
>>>>>>> 80f73806
            for i in range(0, len(all_users), batch_size):
                batch = all_users[i:i+batch_size]
                user_ids = [str(u['user_id']) for u in batch]
                
                logger.info(f"   🔄 Processing similarity batch {i//batch_size + 1}/{(len(all_users) + batch_size - 1)//batch_size}")
                logger.info(f"      🔍 DEBUG: Batch contains {len(user_ids)} users")
                
                batch_start_time = time.time()
                try:
                    await FullSyncManager._compute_user_similarities_batch(user_ids)
                    batch_time = (time.time() - batch_start_time) * 1000
                    logger.info(f"      ✅ Batch completed in {batch_time:.2f}ms")
                except Exception as e:
                    batch_time = (time.time() - batch_start_time) * 1000
                    logger.error(f"      ❌ Batch failed after {batch_time:.2f}ms: {e}")
                    # Continue with next batch instead of failing completely
                    continue
            
            # Check final results
            count_query = "SELECT COUNT(*) as total FROM user_similarities"
            final_count = await db.execute_recommendations_query_one(count_query)
            logger.info(f"   📊 Final user_similarities count: {final_count['total'] if final_count else 0}")
            
            computation_time = (time.time() - start_time) * 1000
            logger.info(f"✅ Step 4 completed in {computation_time:.2f}ms")
            
        except Exception as e:
            logger.error(f"❌ Step 4 failed: {e}")
            raise
    
    @staticmethod
    async def _compute_user_similarities_batch(user_ids: List[str]):
        """Compute similarities for a batch of users"""
        try:
            logger.info(f"      🔍 DEBUG: Processing {len(user_ids)} users for similarities")
            logger.info(f"      🔍 DEBUG: User IDs sample: {user_ids[:3]}...")
            
            # Get user similarity data
            similarity_query = """
                WITH user_items AS (
                    SELECT user_id::text, array_agg(handpicked_present_id) as liked_items
                    FROM handpicked_likes
                    WHERE user_id::text = ANY($1::varchar[])
                    GROUP BY user_id
                ),
                similarities AS (
                    SELECT 
                        u1.user_id as user_id,
                        u2.user_id as similar_user_id,
                        array_length(array(SELECT unnest(u1.liked_items) INTERSECT SELECT unnest(u2.liked_items)), 1) as overlap
                    FROM user_items u1
                    CROSS JOIN user_items u2
                    WHERE u1.user_id != u2.user_id
                      AND array_length(array(SELECT unnest(u1.liked_items) INTERSECT SELECT unnest(u2.liked_items)), 1) >= 1
                )
                SELECT 
                    user_id,
                    similar_user_id,
                    overlap::float / (overlap + 10) as similarity_score
                FROM similarities
                ORDER BY user_id, similarity_score DESC
            """
            
            logger.info(f"      🔍 DEBUG: Executing similarity query for {len(user_ids)} users")
            start_time = time.time()
            similarities = await db.execute_main_query(similarity_query, user_ids)
            query_time = (time.time() - start_time) * 1000
            logger.info(f"      🔍 DEBUG: Query completed in {query_time:.2f}ms, found {len(similarities)} similarities")
            
            if similarities:
                logger.info(f"      🔍 DEBUG: Processing {len(similarities)} similarity records for insertion")
                # Build batch insert query
                values_list = []
                params = []
                param_count = 0
                
                for sim in similarities:
                    param_count += 3
                    values_list.append(f"(${param_count-2}, ${param_count-1}, ${param_count})")
                    params.extend([sim['user_id'], sim['similar_user_id'], sim['similarity_score']])
                
                if values_list:
                    insert_query = f"""
                        INSERT INTO user_similarities (user_id, similar_user_id, similarity_score)
                        VALUES {', '.join(values_list)}
                        ON CONFLICT (user_id, similar_user_id) DO UPDATE SET
                            similarity_score = EXCLUDED.similarity_score
                    """
                    
                    logger.info(f"      🔍 DEBUG: Executing insert query with {len(params)} parameters")
                    start_time = time.time()
                    await db.execute_recommendations_command(insert_query, *params)
                    insert_time = (time.time() - start_time) * 1000
                    logger.info(f"      🔍 DEBUG: Insert completed in {insert_time:.2f}ms")
            else:
                logger.info(f"      🔍 DEBUG: No similarities found for this batch")
            
        except Exception as e:
            import traceback
            logger.error(f"Error computing similarities batch: {e}")
            logger.error(f"Full traceback: {traceback.format_exc()}")
            logger.error(f"User IDs that caused error: {user_ids}")
    
    @staticmethod
    async def _cleanup_cache():
        """Clean up cache data"""
        logger.info("🧽 Step 5: Cache cleanup...")
        
        try:
            await db.cleanup_cache_data()
            logger.info("✅ Step 5 completed: Cache cleaned up")
        except Exception as e:
            logger.error(f"❌ Step 5 failed: {e}")
            raise


async def main():
    """Main entry point"""
    try:
        await FullSyncManager.run_full_sync()
        print("\n🎉 Full sync completed successfully!")
        print("The recommendation engine is now ready for production.")
        
    except KeyboardInterrupt:
        logger.info("❌ Full sync interrupted by user")
    except Exception as e:
        logger.error(f"❌ Full sync failed: {e}")
        exit(1)


if __name__ == "__main__":
    asyncio.run(main())<|MERGE_RESOLUTION|>--- conflicted
+++ resolved
@@ -377,10 +377,6 @@
             
             # Process users in batches (increased batch size for better performance)
             batch_size = 20  # Increased to 20 users per batch for better throughput
-<<<<<<< HEAD
-            total_similarities_created = 0
-=======
->>>>>>> 80f73806
             for i in range(0, len(all_users), batch_size):
                 batch = all_users[i:i+batch_size]
                 user_ids = [str(u['user_id']) for u in batch]
